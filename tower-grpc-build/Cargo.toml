[package]
name = "tower-grpc-build"
version = "0.1.0"
authors = ["Carl Lerche <me@carllerche.com>"]

[dependencies]
codegen = { git = "https://github.com/carllerche/codegen" }
<<<<<<< HEAD
prost-build = { git = "https://github.com/danburkert/prost" }
=======
prost-build = { git = "https://github.com/danburkert/prost" }
>>>>>>> 1356946f
<|MERGE_RESOLUTION|>--- conflicted
+++ resolved
@@ -5,8 +5,4 @@
 
 [dependencies]
 codegen = { git = "https://github.com/carllerche/codegen" }
-<<<<<<< HEAD
-prost-build = { git = "https://github.com/danburkert/prost" }
-=======
-prost-build = { git = "https://github.com/danburkert/prost" }
->>>>>>> 1356946f
+prost-build = { git = "https://github.com/danburkert/prost" }